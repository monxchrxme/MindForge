--- conflicted
+++ resolved
@@ -264,10 +264,7 @@
             self.current_quiz = self.quiz_generator.generate_questions(
                 concepts=self.verified_concepts,
                 avoid_history=history_to_use,
-<<<<<<< HEAD
-=======
                 raw_text=note_text,
->>>>>>> 2a2951a4
                 mode=current_strategy
             )
 
