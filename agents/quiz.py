# agents/quiz.py
<<<<<<< HEAD
#TODO Сис промт логируется, чзх
#TODO много тру фолс
=======


>>>>>>> 080e73f1
from typing import List, Dict, Set, Any
from services.gigachat_client import GigaChatClient
import uuid
import json
import logging

logger = logging.getLogger(__name__)

class QuizAgent:
    """
    Агент-экзаменатор. Использует LLM для генерации уникальных вопросов по концептам.
    Формат входных и выходных данных строго соответствует архитектуре проекта.
    """

    def __init__(
            self,
            client: GigaChatClient,
            questions_count: int = 5,
            difficulty: str = "auto for each question, based on complexity of the related concept"
    ):
        """
        :param client: Экземпляр GigaChatClient (обязательный для всех агентов)
        :param questions_count: Сколько вопросов генерировать за один квиз
        :param difficulty: Уровень сложности вопросов (например, 'easy', 'medium', 'hard')
        """
        self.client = client
        self.questions_count = questions_count
        self.difficulty = difficulty
        logger.info(f"QuizAgent initialized: questions_count={questions_count}, difficulty={difficulty}")

    def generate_questions(
            self,
            concepts: List[Dict[str, Any]],
            avoid_history: Set[str]
    ) -> List[Dict[str, Any]]:
        """
        Генерирует уникальные вопросы на основе списка концептов.

        :param concepts: Список концептов [{ "term": str, "definition": str, ... }, ...]
        :param avoid_history: Множество (set) хешей текстов вопросов, которые нельзя повторять в этой сессии

        :return: Список новых вопросов в формате:
        [
            {
                "question_id": str, # UUID для уникальности (генерируется здесь)
                "question": str,    # текст вопроса
                "type": str,        # "multiple_choice", "true_false", etc.
                "options": List[str],         # для multiple_choice
                "correct_answer": str,
                "related_concept": str,       # термин/ключ, на который ссылается вопрос
                "concept_definition": str     # определение (для ExplainAgent)
            },
            ...
        ]
        """
        logger.info("[START] QuizAgent.generate_questions called")
        logger.debug(f"[INPUT] concepts:\n{json.dumps(concepts, ensure_ascii=False, indent=2)}")
        logger.debug(f"[INPUT] avoid_history:\n{json.dumps(list(avoid_history), ensure_ascii=False, indent=2)}")

        prompt = self._questions_prompt(concepts, avoid_history)

        # logger.debug(f"[STEP] Prompt constructed:\n{prompt}")

        # raw_questions = self.client.generate_json(prompt)
        # logger.info(f"[STEP] raw_questions from LLM:\n{json.dumps(raw_questions, ensure_ascii=False, indent=2)}")

        # Шаг 1: Получение JSON от LLM (с обработкой ошибок)
        try:
            raw_questions = self.client.generate_json(prompt)
            logger.debug(
                f"[STEP] Received {len(raw_questions) if isinstance(raw_questions, list) else 'N/A'} raw questions from LLM")
        except ValueError as e:
            logger.error(f"[ERROR] JSON parsing failed after retries: {e}")
            return []
        except Exception as e:
            logger.error(f"[ERROR] Unexpected error in generate_json: {e}")
            return []

        # Шаг 2: Валидация структуры (НОВЫЙ МЕТОД)
        valid_and_filtered_questions = self._validate_and_filter_questions(raw_questions)

        # Шаг 3: Проверка уникальности
        valid_questions = self._validate_unique(valid_and_filtered_questions, avoid_history)
        logger.debug(f"[STEP] After validation, valid_questions:\n{json.dumps(valid_questions, ensure_ascii=False, indent=2)}")

        # Шаг 4: Постобработка (добавление UUID, concept_definition)
        processed_questions = self._post_process_questions(valid_questions, concepts)
        logger.info("[FINISH] QuizAgent.generate_questions finished")
        logger.info(f"[FINISH] Returning {len(processed_questions)} questions")
        logger.debug(f"[OUTPUT] processed_questions:\n{json.dumps(processed_questions, ensure_ascii=False, indent=2)}")

        # ДОБАВИТЬ логирование для диагностики
        if len(processed_questions) < self.questions_count:
            logger.warning(
                f"[WARNING] Generated {len(processed_questions)}/{self.questions_count} questions. "
                f"Some questions were filtered out during validation."
            )

        if not processed_questions:
            logger.error("[ERROR] No valid questions generated. Check prompt and LLM response.")

        logger.info(f"[FINISH] Returning {len(processed_questions)} questions")

        return processed_questions


    def _questions_prompt(
            self,
            concepts: List[Dict[str, Any]],
            avoid_history: Set[str]
    ) -> str:
        """
        Собирает системный промпт для LLM.
        :param concepts: Список концептов [{ "term":..., "definition":...}]
        :param avoid_history: Множество текстов/хешей ранее сгенерированных вопросов
        :return: Строка-промпт
        """

        logger.info("[STEP] Constructing questions prompt")

        # avoid_part = ""
        # if avoid_history:
        #     avoid_part = (
        #             "\n".join(list(avoid_history))
        #     )

        avoid_part = ""
        if avoid_history:
            # Ограничиваем до 15 последних вопросов
            recent_history = list(avoid_history)[15:]
            avoid_part = (
                    "НЕ создавай вопросы, похожие на эти:\n"
                    + "\n".join([f"- {q}" for q in recent_history])
            )

        concept_part = "\n".join([
            f"{c['term']}: {c['definition']}" for c in concepts
        ])

        '''
        старый промт 
        '''
        # prompt = (
        #     f"На основе следующих понятий и определений:\n{concept_part}\n\n"
        #     f"Сгенерируй {self.questions_count} уникальных вопросов уровня сложности '{self.difficulty}' "
        #     f"(разных типов: множественный выбор, верно/неверно и т.п.). "
        #     f"{avoid_part}\n"
        #     "Формат ответа — JSON list из словарей, в каждом:\n"
        #     "{'question': str, 'type': str, 'options': list|null, 'correct_answer': str, "
        #     "'related_concept': str}\nВсе ответы должны быть различны по сути и формулировке."
        # )

        # prompt = (
        #     f"Ты — генератор учебных вопросов для интеллектуальной системы квизов. "
        #     f"Твоя задача — на основе следующих понятий и их определений:\n"
        #     f"{concept_part}\n\n"
        #     f"Сгенерируй {self.questions_count} уникальных осмысленных образовательных вопросов уровня сложности '{self.difficulty}'.\n"
        #     f"Типы вопросов должны быть разнообразны и включать: множественный выбор (1 или больше вариантов ответа) (multiple_choice), верно/неверно (true_false)"
        #     f"Старайся, чтобы примерно 80% вопросов были с выбором ответа (multiple_choice), 20% — верно/неверно (true_false)\n\n"
        #
        #     "Требования к вопросам:\n"
        #     "— Каждый вопрос должен проверять понимание концепта, а не простое запоминание определения.\n"
        #     "— Вопросы должны максимально различаться по смыслу и формулировкам, не допускать перефразирования одного и того же.\n"
        #     "— Не используй слова 'всегда', 'никогда' и другие универсальные утверждения.\n"
        #     "— Дистракторы (неправильные варианты в multiple_choice) должны быть правдоподобны и не вызывать сомнений своей искусственностью.\n"
        #     "— Каждый вопрос обязательно должен быть связан с одним из переданных концептов.\n"
        #     "— Для каждого вопроса в поле 'related_concept' укажи, к какому именно термину он относится из списка выше.\n"
        #     "— НЕ создавай вопросы, похожие на эти (сравнивай по смыслу, теме и структуре!):\n"
        #     f"{avoid_part}\n\n"
        #
        #     "СТРОГИЙ формат ответа — JSON массив (list) из словарей, где каждый словарь (объект) обязательно содержит такие поля:\n"
        #     "  'question': (str) — текст вопроса (до 180 символов)\n"
        #     "  'type': (str) — тип вопроса: 'multiple_choice', 'true_false'\n"
        #     "  'options': (list или null) — Список строк-ответов если multiple_choice (4-6 вариантов), иначе null\n"
        #     "  'correct_answer': (str) — верный вариант ('a') — для multiple_choice; 'True'/'False' — для true_false;\n"
        #     "  'related_concept': (str) — термин из переданного списка\n\n"
        #
        #     "Пример одного объекта для multiple_choice:\n"
        #     "{"
        #     "  'question': 'Какой основной принцип способа loci?',"
        #     "  'type': 'multiple_choice',"
        #     "  'options': ['a) Использование пространства памяти', 'b) Цветовые ассоциации', 'c) Ассоциативные числа', 'd) Усиление эмоций'],"
        #     "  'correct_answer': 'a',"
        #     "  'related_concept': 'метод локи'"
        #     "}\n\n"
        #
        #     "Дополнительные указания:\n"
        #     "— НЕ добавляй пояснений, комментариев, текста до и после/после JSON — только сам JSON-массив!\n"
        #     "— Соблюдай формат строго, иначе твой ответ не пройдет автоматическую проверку.\n"
        #     "— Вопросы должны быть максимально информативны для учебного теста.\n"
        # )

        prompt = ( f"""Ты — генератор учебных вопросов для интеллектуальной системы квизов. Сгенерируй {self.questions_count} уникальных образовательных вопросов уровня сложности '{self.difficulty}' на основе концептов:
            {concept_part}
            
            Типы вопросов (80% multiple_choice, 20% true_false):
            1. multiple_choice: 4-6 вариантов ответа
            2. true_false: вопрос с ответом True/False
            
            Сложность:
            - в случае автоматической сложности для каждого вопроса постарайся, чтобы 50% - высокая сложность (hard), 30% - средняя сложность (medium), 20% - легкая сложность (easy)
            Для каждого вопроса самостоятельно назначь уровень difficulty на основе:
            - Абстрактность концепта (факт = easy, принцип = medium, теория = hard)
            - Когнитивная нагрузка (вспомнить = easy, понять = medium, применить = hard)
            - Количество шагов рассуждения (один = easy, несколько = medium/hard)      
            
            Требования:
            - Каждый вопрос ОБЯЗАТЕЛЬНО должел быть связан с одним концептом из списка
            - Если концепт глубокий, содержащий много информации и позволяет на своей основе составить несколько нетривиальных уникальных вопросов, можно использовать его несколько раз
            - Вопросы проверяют понимание, а не запоминание
            - Дистракторы (неправильные варианты в multiple_choice) должны быть правдоподобны и не вызывать сомнений своей искусственностью
            - Избегай слов "всегда", "никогда" и другие универсальные утверждения
            - НЕ создавай вопросы, похожие на эти (сравнивай по смыслу, теме и структуре!):
            {avoid_part}
            
            СТРОГИЙ формат JSON (массив объектов):
            
            [
              {{
                "question": "Текст вопроса (макс 180 символов)",
                "type": "multiple_choice",
                "options": ["Вариант1", "Вариант2", ...] для multiple_choice,
                "related_concept": "конкретный концепт из списка концептов, на котором базируется вопрос",
                "correct_answer": "Вариант1" 
              }},
              {{
                "question": "Текст вопроса-утверждения",
                "type": "true_false",
                "options": ["True", "False"],
                "related_concept": "конкретный концепт из списка концептов, на котором базируется вопрос"
                "correct_answer": "True"
              }}
            ]
            
            КРИТИЧЕСКИ ВАЖНО: 
            - Возвращай ТОЛЬКО JSON-массив
            - Без пояснений, комментариев, markdown разметки
            - Проверь запятые и кавычки перед отправкой"""
        )

        logger.info(f"[STEP] Prompt ready")
        return prompt

    def _validate_and_filter_questions(self, raw_questions: Any) -> List[Dict[str, Any]]:
        """
        Фильтрует вопросы по структуре.

        :param raw_questions: Сырой ответ от LLM (должен быть list)
        :return: Список валидных вопросов
        """
        # Проверка что это список
        if not isinstance(raw_questions, list):
            logger.error(f"[ERROR] Expected list, got {type(raw_questions).__name__}")
            return []

        valid_questions = []
        for idx, q in enumerate(raw_questions):
            if not isinstance(q, dict):
                logger.warning(f"[SKIP] Question #{idx + 1} is not a dict")
                continue

            # Используем новый метод валидации
            if self._validate_question_structure(q):
                valid_questions.append(q)
                logger.debug(f"[VALID] Question #{idx + 1} passed validation")
            else:
                logger.warning(f"[SKIP] Question #{idx + 1} failed validation")

        logger.info(f"[STEP] Validated {len(valid_questions)}/{len(raw_questions)} questions")
        return valid_questions


    def _validate_question_structure(self, q: Dict[str, Any]) -> bool:
        """
        Проверяет, что вопрос содержит все обязательные поля и корректные значения.

        :param q: Словарь с данными вопроса
        :return: True если структура корректна, False иначе
        """
        # Проверка обязательных полей
        required_fields = ["question", "type", "correct_answer", "related_concept"]
        for field in required_fields:
            if field not in q or not q[field]:
                logger.warning(f"[VALIDATION] Missing or empty required field '{field}': {q}")
                return False

        # Проверка допустимых типов вопросов
        valid_types = ["multiple_choice", "true_false"]
        if q["type"] not in valid_types:
            logger.warning(f"[VALIDATION] Invalid question type '{q['type']}'. Expected: {valid_types}")
            return False

        # Валидация для multiple_choice
        if q["type"] == "multiple_choice":
            options = q.get("options")

            # options должны быть списком
            if not isinstance(options, list) or len(options) < 2:
                logger.warning(f"[VALIDATION] multiple_choice must have list of options (min 2): {options}")
                return False

            # correct_answer должен быть в options
            if q["correct_answer"] not in options:
                logger.warning(f"[VALIDATION] correct_answer '{q['correct_answer']}' not in options: {options}")
                return False

        # Валидация для true_false
        if q["type"] == "true_false":
            valid_answers = ["True", "False", "true", "false"]
            if q["correct_answer"] not in valid_answers:
                logger.warning(
                    f"[VALIDATION] true_false correct_answer must be True/False, got: '{q['correct_answer']}'")
                return False

        # Проверка длины вопроса (опционально)
        if len(q["question"]) > 250:
            logger.warning(f"[VALIDATION] Question too long ({len(q['question'])} chars): {q['question'][:50]}...")
            return False

        return True

    def _validate_unique(
            self,
            questions: List[Dict[str, Any]],
            history: Set[str]
    ) -> List[Dict[str, Any]]:
        """
        Фильтрует вопросы по уникальности (точное и семантическое совпадение).

        :param questions: Список вопросов после структурной валидации
        :param history: Множество текстов ранее заданных вопросов
        :return: Список уникальных вопросов
        """
        logger.info("[STEP] Validating uniqueness (exact + semantic)")

        unique = []
        seen_exact = set(history)  # Для точного совпадения
        seen_texts = list(history)  # Для семантического сравнения

        for idx, q in enumerate(questions):
            text = q.get("question", "").strip()
            text_lower = text.lower()

            if not text:
                logger.warning(f"[SKIP] Question #{idx + 1}: empty text")
                continue

            # Проверка 1: Точное совпадение
            if text_lower in seen_exact:
                logger.info(f"[SKIP] Question #{idx + 1}: exact duplicate")
                continue

            # Проверка 2: Семантическое совпадение
            is_duplicate = False
            for seen_text in seen_texts:
                if self._is_semantically_similar(text, seen_text):
                    logger.info(f"[SKIP] Question #{idx + 1}: semantically similar to existing")
                    is_duplicate = True
                    break

            if is_duplicate:
                continue

            # Вопрос уникален
            unique.append(q)
            seen_exact.add(text_lower)
            seen_texts.append(text)
            logger.debug(f"[VALID] Question #{idx + 1} added as unique")

        logger.info(f"[STEP] {len(unique)}/{len(questions)} questions passed uniqueness check")
        return unique


    def _is_semantically_similar(
            self,
            q1: str,
            q2: str,
            threshold: float = 0.7
    ) -> bool:
        """
        Проверяет семантическую похожесть вопросов через коэффициент Жаккара.

        :param q1: Первый вопрос
        :param q2: Второй вопрос
        :param threshold: Порог похожести (0.7 = 70% совпадающих слов)
        :return: True если вопросы похожи
        """
        # Удаляем стоп-слова и знаки препинания
        import re
        stop_words = {"как", "что", "где", "когда", "почему", "какой", "в", "на", "из", "по", "для", "с", "к"}

        # Токенизация и очистка
        def tokenize(text: str) -> Set[str]:
            # Убираем знаки препинания, приводим к нижнему регистру
            words = re.findall(r'\b\w+\b', text.lower())
            # Фильтруем стоп-слова и короткие слова
            return set(w for w in words if w not in stop_words and len(w) > 2)

        words1 = tokenize(q1)
        words2 = tokenize(q2)

        if not words1 or not words2:
            return False

        # Коэффициент Жаккара (Jaccard similarity)
        intersection = len(words1 & words2)
        union = len(words1 | words2)

        if union == 0:
            return False

        similarity = intersection / union

        logger.debug(f"[SIMILARITY] {similarity:.2f} between:\n  '{q1[:50]}...'\n  '{q2[:50]}...'")

        return similarity >= threshold

    def _post_process_questions(
            self,
            questions: List[Dict[str, Any]],
            concepts: List[Dict[str, Any]]
    ) -> List[Dict[str, Any]]:
        """
        Добавляет UUID, подтягивает определение концепта для ExplainAgent.
        :param questions: Список вопросов без дубликатов
        :param concepts: Исходные концепты
        :return: Финализированный список вопросов для Orchestrator
        """

        logger.info("[STEP] Post-processing questions (assigning UUIDs, concept_definition)")

        concept_lookup = {c["term"]: c["definition"] for c in concepts}

        for idx, q in enumerate(questions):
            original = q.copy()
            q["question_id"] = str(uuid.uuid4())
            related = q.get("related_concept") or ""
            q["concept_definition"] = concept_lookup.get(related, "")
            logger.debug(
                f"[UPDATE] Processed question #{idx + 1}:\n"
                f"[ORIGINAL] {json.dumps(original, ensure_ascii=False, indent=2)}\n"
                f"[UPDATED]  {json.dumps(q, ensure_ascii=False, indent=2)}"
            )

        logger.info(f"[STEP] Post-processing complete: {len(questions)} questions processed")
        return questions
<|MERGE_RESOLUTION|>--- conflicted
+++ resolved
@@ -1,11 +1,6 @@
 # agents/quiz.py
-<<<<<<< HEAD
-#TODO Сис промт логируется, чзх
-#TODO много тру фолс
-=======
-
-
->>>>>>> 080e73f1
+
+
 from typing import List, Dict, Set, Any
 from services.gigachat_client import GigaChatClient
 import uuid
