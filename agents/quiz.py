--- conflicted
+++ resolved
@@ -282,41 +282,10 @@
             - Вопросы проверяют понимание, а не запоминание
             - Дистракторы (неправильные варианты в multiple_choice) должны быть правдоподобны и не вызывать сомнений своей искусственностью
             - Избегай слов "всегда", "никогда" и другие универсальные утверждения
-            - НЕ создавай схожих по смыслу и формулировке вопросов в рамках одного теста 
-            - Избегай TRUE/FALSE вопросов, требующих выбора варианта ("Какой код корректен?" → True/False - ЗАПРЕЩЕНО), а также MULTIPLE_CHOICE с вариантами "True/False" ("Что произойдет?" → True/False варианты - ЗАПРЕЩЕНО)
             - НЕ создавай вопросы, похожие на эти (сравнивай по смыслу, теме и структуре!):
-<<<<<<< HEAD
-            {avoid_part}
-            
-            СТРОГИЙ формат JSON (массив объектов):
-            
-            [
-              {{
-                "question": "Текст вопроса (макс 180 символов)",
-                "type": "multiple_choice",
-                "options": ["Вариант1", "Вариант2", ...] для multiple_choice,
-                "related_concept": "конкретный концепт из списка концептов, на котором базируется вопрос",
-                "correct_answer": "Вариант1" 
-              }},
-              {{
-                "question": "Текст вопроса-утверждения",
-                "type": "true_false",
-                "options": ["True", "False"],
-                "related_concept": "конкретный концепт из списка концептов, на котором базируется вопрос"
-                "correct_answer": "True"
-              }}
-            ]
-            
-            КРИТИЧЕСКИ ВАЖНО: 
-            - Возвращай ТОЛЬКО JSON-массив
-            - Без пояснений, комментариев, markdown разметки
-            - Проверь запятые, двоеточия и кавычки перед отправкой
-            - ПРОВЕРЬ соответствие типа вопроса и формата вариантов ответа!"""
-=======
             {avoid_part}\n
             f"{self._get_format_instructions()}"
             """
->>>>>>> 1bfdfd22
         )
 
         logger.info(f"[STEP] Prompt ready")
